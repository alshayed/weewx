weewx change history
--------------------

<<<<<<< HEAD
3.0.0 XX/XX/XX

Removed the no longer needed serviced StdRESTful, obsolete since V2.6
=======
X.X.X XX/XX/XX

Made the ftpupload algorithm a little more robust to corruption of the
file that records the last upload time.

Added observation type 'snow'. It generally follows the semantics
of 'rain'.

Fixed possible fatal exception in WS23xx driver.  Fixed use of str as variable
name in WS23xx driver.

Now catches database exceptions raised during commits, converting them to
weedb exceptions. Weewx catches these, allowing the program to keep going, even
in the face of most database errors.
>>>>>>> 204194a3


2.7.0 10/11/14

Added the ability to configure new Vantage sensor types without using
the console. This will be useful to Envoy users.  Thanks to user Deborah 
Pickett for this contribution! 

Allow calibration constants to be set in the Vantage EEPROM. This will
particularly be useful to southern hemisphere users who may want to
align their ISS to true north (instead of south), then apply a 180
correction. Thanks again to Deborah Pickett!
 
Enabled multiple rsync instances for a single weewx instance.
 
More extensive debug information for rscync users.

Added the ability to localize the weewx and server uptime. See the
Customizing Guide for details. This will also cause a minor backwards 
incompatibility. See the Upgrading Guide for details.

Added catchup to the WS28xx driver, but still no hardware record generation.

Changed lux-to-W/m^2 conversion factor in the fine offset driver.

Added rain rate calculation to Ultimeter driver.

Changed setTime to retrieve system time directly rather than using a value
passed by the engine. This greatly improves the accuracy of StdTimeSync,
particularly in network based implementations. Thanks to user Denny Page!

Moved clock synchronization options clock_check and max_drift back to
section [StdTimeSynch].

Fixed ENDPOINT_IN in the te923 driver.  This should provide better
compatibility with a wider range of pyusb versions.

Now catches MySQL exceptions during commits and rollbacks (as well
as queries) and converts them to weedb exceptions.

Catch and report configobj errors when reading skin.conf during the
generation of reports.

Ensure correct location, lat, lon, and altitude modifications in the
debian postinst installer script.

In the debian installer, default to ttyUSB0 instead of ttyS0 for stations
with a serial interface.

Added CC3000 to debian installer scripts.

Fixed bug that can affect hardware that emits floating point timestamps,
where the timestamp is within 1 second of the end of an archive interval.

Changed UVBatteryStatus to uvBatteryStatus in the WMR100 driver in order
to match the convention used by other drivers.

Fixed the shebang for te923, ws23xx, ultimeter, ws1, and cc3000 drivers.


2.6.4 06/16/14

The WMR100 driver now calculates SLP in software. This fixes a problem
with the WMRS200 station, which does not allow the user to set altitude.

The WMR100 driver was incorrectly tagging rain over the last 24 hours as
rain since midnight. This caused a problem with WU and CWOP posts.

Fix cosmetic problem in wee_config_fousb pressure calibration.

Detect both NP (not present) and OFL (outside factory limits) on ws28xx.

Added driver for PeetBros Ultimeter stations.

Added driver for ADS WS1 stations.

Added driver for RainWise Mark III stations and CC3000 data logger.

Added automatic power cycling to the FineOffsetUSB driver.  Power cycle the
station when a USB lockup is detected.  Only works with USB hubs that provide
per-port power switching.

Fix imagegenerator aggregation to permit data tables with no 'interval' column.

Prompt for metric/US units for debian installations.

For WS28xx stations, return 0 for battery ok and 1 for battery failure.

If a connection to the console has been successfully opened, but then on
subsequent connection attempts suffers an I/O error, weewx will now attempt
a retry (before it would just exit).


2.6.3 04/10/14

Hardened the WMR100 driver against malformed packets.

The plot images can now use UTF-8 characters.

Fixed a problem where the Ambient threads could crash if there were
no rain database entries.

Battery status values txBatteryStatus and consBatteryVoltage now appear in
the archive record. The last LOOP value seen is used.  

CWOP posts are now slightly more robust.

Fixed pressure calculation in wee_config_fousb.

Prevent failures in imagegenerator when no unicode-capable fonts are installed.

Provide explicit pairing feedback using wee_config_ws28xx

Count wxengine restarts in logwatch.

Cleaned up USB initialization for fousb, ws28xx, and te923 drivers.


2.6.2 02/16/14

Fixed bug that crashes WMR200 driver if outTemp is missing.

Fixed bug that can crash RESTful threads if there is missing rain data.

Sqlite connections can now explicitly specify a timeout and 
isolation_level.

Server uptime now reported for MacOS

Fixed bug that prevented Rapidfire posts from being identified as such.


2.6.1 02/08/14

Fixed bug that crashed main thread if a StdQC value fell out of range.


2.6.0 02/08/14

Changed the RESTful architecture so RESTful services are now first-class
weewx services. This should simplify the installation of 3rd party
extensions that use these services.

Broke up service_list, the very long list of services to be run, into
five separate lists. This will allow services to be grouped together,
according to when they should be run.

Defined a structure for packaging customizations into extensions, and added
an installer for those extensions to setup.py.

Changed the default time and date labels to use locale dependent formatting.
The defaults should now work in most locales, provided you set the
environment variable LANG before running weewx.

Changed default QC barometric low from 28 to 26. Added inTemp,
inHumidity, and rain.

Ranges in MinMax QC can now include units.

When QC rejects values it now logs the rejection.

Introduced a new unit system, METRICWX. Similar to METRIC, it uses
mm for rain, mm/hr for rain rate, and m/s for speed.

Added an option --string-check and --fix to the utility wee_config_database
to fix embedded strings found in the sqlite archive database.

Font handles are now cached in order to work around a memory leak in PIL.

Now does garbage collection every 3 hours through the main loop.

Image margins now scale with image and font sizes.

Now works with the pure Python version of Cheetah's NameMapper, albeit very
slowly.

Fixed bug that prevented weewx from working with Python v2.5.

Fixed bug in SummaryByMonth and SummaryByYear that would result in duplicate
month/year entries when generating from multiple ByMonth or ByYear templates.

Consolidated pressure calculation code in ws23xx, ws28xx, te923, and fousb.

Catch USB failures when reading Fine Offset archive interval.

Added Vantage types stormRain and windSpeed10 to the list of observation
types.

Simulator now generates types dewpoint, pressure, radiation, and UV.

The forecast extension is once again distributed separately from weewx.

Minor cleanup to Standard skin for better out-of-the-box behavior:
 - default to no radar image instead of pointing every station to Oregon
 - not every WMR100 is a WMR100N
 
Failure to set an archive interval when using bar plots no longer results
in an exception.

Change to skin directory before invoking Cheetah on any templates.


2.5.1 12/30/13

Added UV plots to the templates. They will be shown automatically if you
have any UV data.

Fixed bug when reading cooling_base option.

Default to sane behavior if skin does not define Labels.

Fixed bug in setting of CheetahGenerator options.

Fixed qsf and qpf summary values in forecast module.

Fixed handling of empty sky cover fields in WU forecasts.

Forecast module now considers the fctcode, condition, and wx fields for
precipitation and obstructions to visibility.

Added options to forecast module to help diagnose parsing failures and new
forecast formats.

Added retries when saving forecast to database and when reading from database.

Fixes to the Fine Offset driver to eliminate spikes caused by reading from
memory before the pointer had been updated (not the same thing as an unstable
read).

Added driver for LaCrosse 2300 series of weather stations.

Added driver for Hideki TE923 series of weather stations.


2.5.0 10/29/13

Introduced a new architecture that makes it easier to define search
list extensions. The old architecture should be 100% backwards compatible.

Added station registry service. This allows weewx to optionally
"phone home" and put your station location on a map.

Added a forecast service and reporting options.  The forecast service
can generate Zambretti weather or XTide tide forecasts, or it can download
Weather Underground or US National Weather Service weather forecasts.  These
data can then be displayed in reports using the Cheetah template engine.  The
forecast service is disabled by default.

Weewx now allows easier localization to non-English speaking locales.
In particular, set the environment variable LANG to your locale, and
then weewx date and number formatting will follow local conventions.
There are also more labeling options in skin.conf. Details in a new section
in the Customization Guide.

Added aggregate type "minmax" and "maxmin". Thank you user Gary Roderick!

New option in [StdArchive] called "loop_hilo". Setting to True will
cause both LOOP and archive data to be used for high/low statistics.
This is the default. Setting to False causes only archive data to be used.

When a template fails, skip only that template, not everything that the
generator is processing.

Trend calculations no longer need a record at precisely (for example)
3 hours in the past. It can be within a "grace" period.

FineOffset driver now uses the 'delay' field instead of the fixed_block
'read_period' for the archive record interval when reading records from
console memory.

FineOffset driver now support for multiple stations on the same USB.

FineOffset driver now reduces logging verbosity when bad magic numbers
appear. Log only when the numbers are unrecognized or change.
The purpose of the magic numbers is still unknown.

WMR100, Vantage, FineOffset, and WS28xx drivers now emit a null wind
direction when the wind speed is zero.  Same for wind gust.

For WMR9x8 stations, wind chill is now retrieved from the console
rather than calculated in software. Thank you user Peter Ferencz!

For WMR9x8 stations, the first extra temperature sensor (packet code 4)
now shows up as extraTemp1 (instead of outTemp). Thanks again to 
Peter Ferencz.

For WMR9x8 stations, packet types 2 and 3 have been separated. Only the
latter is used for outside temperature, humidity, dewpoint. The former
is used for "extra" sensors. Corrected the calculation for channel
numbers >=3. Also, extended the number of battery codes. Thanks to Per
Edström for his patience in figuring this out!

For WMR200 stations, altitude-corrected pressure is now emitted correctly.

ws28xx driver improvements, including: better thread control; better logging
for debugging/diagnostics; better timing to reduce dropouts; eliminate writes
to disk to reduce wear when used on flash devices. Plus, support for
multiple stations on the same USB.

Fixed rain units in ws28xx driver.

The LOOP value for daily ET on Vantages was too high by a factor of 10. 
This has been corrected.

Fixed a bug that caused values of ET to be miscalculated when using
software record generation.

Ported to Korora 19 (Fedora 19). Thanks to user zmodemguru!

Plots under 16 hours in length, now use 1 hour increments (instead of 
3 hours).

No longer emits "deprecation" warning when working with some versions
of the MySQLdb python driver.

Added ability to build platform-specific RPMs, e.g., one for RedHat-based
distributions and one for SuSE-based distributions.

Fixed the 'stop' and 'restart' options in the SuSE rc script.

The weewx logwatch script now recognizes more log entries and errors.


2.4.0 08/03/13

The configuration utility wee_config_vantage now allows you to set
DST to 'auto', 'off', or 'on'. It also lets you set either a time
zone code, or a time zone offset.

The service StdTimeSync now catches startup events and syncs the clock
on them. It has now been moved to the beginning of the list
"service_list" in weewx.conf. Users may want to do the same with their
old configuration file.

A new event, END_ARCHIVE_PERIOD has been added, signaling the end of
the archive period.

The LOOP packets emitted by the driver for the Davis Vantage series
now includes the max wind gust and direction seen since the beginning
of the current archive period.

Changed the null value from zero (which the Davis documentation specifies)
to 0x7fff for the VP2 type 'highRadiation'.

Archive record packets with date and time equal to zero or 0xff now
terminate dumps.

The code that picks a filename for "summary by" reports has now been
factored out into a separate function (getSummaryByFileName). This
allows the logic to be changed by subclassing.

Fixed a bug that did not allow plots with aggregations less than 60 minutes
across a DST boundary.

Fixed bug in the WMR100 driver that prevented UV indexes from being 
reported.

The driver for the LaCrosse WS-28XX weather series continues to evolve and
mature. However, you should still consider it experimental.


2.3.3 06/21/13

The option week_start now works.

Updated WMR200 driver from Chris Manton.

Fixed bug that prevented queries from being run against a MySQL database.


2.3.2 06/16/13

Added support for the temperature-only sensor THWR800. Thanks to
user fstuyk!

Fixed bug that prevented overriding the FTP directory in section
[[FTP]] of the configuration file.

Day plots now show 24 hours instead of 27. If you want the old
behavior, then change option "time_length" to 97200.

Plots shorter than 24 hours are now possible. Thanks to user Andrew Tridgell.

If one of the sections SummaryByMonth, SummaryByYear, or ToDate is missing,
the report engine no longer crashes.

If you live at a high latitude and the sun never sets, the Almanac now
does the right thing.

Fixed bug that caused the first day in the stats database to be left out
of calculations of all-time stats.


2.3.1 04/15/13

Fixed bug that prevented Fine Offset stations from downloading archive
records if the archive database had no records in it.

rsync should now work with Python 2.5 and 2.6 (not just 2.7)


2.3.0 04/10/13

Davis Vantage stations can now produce station pressures (aka, "absolute
pressure"), altimeter pressures, as well as sea-level pressure. These will
be put in the archive database.

Along the same line, 'altimeter' pressure is now reported to CWOP, rather
than the 'barometer' pressure. If altimeter pressure is not available,
no pressure is reported.

Fixed bug in CWOP upload that put spaces in the upload string if the pressure
was under 1000 millibars.

A bad record archive type now causes a catch up to be abandoned, rather
than program termination.

Fixed bug in trends, when showing changes in temperature. NB: this fix will
not work with explicit unit conversion. I.e., $trend.outTemp.degree_C will
not work.

Modified wee_config_vantage and wee_config_fousb so that the configuration
file will be guessed if none is specified.

Fixed wxformulas.heatindexC to handle arguments of None type.

Fixed bug that causes Corrections to be applied twice to archive records if
software record generation is used.

rsync now allows a port to be specified.

Fixed day/night transition bug.

Added gradients to the day/night transitions.

Numerous fixes to the WMR200 driver. Now has a "watchdog" thread.

All of the device drivers have now been put in their own package
'weewx.drivers' to keep them together. Many have also had name changes
to make them more consistent:
	OLD                        NEW
	VantagePro.py (Vantage)    vantage.py (Vantage)
	WMR918.py     (WMR-918)    wmr9x8.py  (WMR9x8)
	wmrx.py       (WMR-USB)    wmr100.py  (WMR100)
	
	new (experimental) drivers:
	wmr200.py (WMR200)
	ws28xx.py (WS28xx)

The interface to the device driver "loader" function has changed slightly. It
now takes a second parameter, "engine". Details are in the Upgrading doc.

The FineOffsetUSB driver now supports hardware archive record generation.

When starting weewx, the FineOffsetUSB driver will now try to 'catch up' - it
will read the console memory for any records that are not yet in the database.

Added illuminance-to-radiation conversion in FineOffsetUSB driver.

Added pressure calibration option to wee_config_fousb and explicit support for
pressure calibration in FineOffsetUSB driver.

Fixed windchill calculation in FineOffsetUSB driver.

Fixed FineOffsetUSB driver to handle cases where the 'delay' is undefined,
resulting in a TypeError that caused weewx to stop.

The FineOffsetUSB driver now uses 'max_rain_rate' (measured in cm/hr) instead
of 'max_sane_rain' (measured in mm) to filter spurious rain sensor readings.
This is done in the driver instead of StdQC so that a single parameter can
apply to both LOOP and ARCHIVE records.

2.2.1 02/15/13

Added a function call to the Vantage driver that allows the lamp to be
turned on and off. Added a corresponding option to wee_config_vantage.

Fixed bug where an undefined wind direction caused an exception when using
ordinal wind directions.

2.2.0 02/14/13

Weewx can now be installed using Debian (DEB) or Redhat (RPM) packages, as well
as with the old 'setup.py' method. Because they install things in different
places, you should stick with one method or another. Don't mix and match.
Thanks to Matthew Wall for putting this together!

Added plot options line_gap_fraction and bar_gap_fraction, which control how
gaps in the data are handled by the plots. Also, added more flexible control of
plot colors, using a notation such as 0xBBGGRR, #RRGGBB, or the English name,
such as 'yellow'. Finally, added day/night bands to the plots. All contributed
by Matthew Wall. Thanks again, Matthew!

Ordinal wind directions can now be shown, just by adding the tag suffix
".ordinal_compass". For example, $current.windDir.ordinal_compass might show
'SSE' The abbreviations are set in the skin configuration file.

Fixed bug that caused rain totals to be misreported to Weather Underground when
using a metric database.

Generalized the weewx machinery so it can be used for applications other than
weather applications.

Got rid of option stats_types in weewx.conf and put it in
bin/user/schemas.py. See upgrading.html if you have a specialized stats
database.

The stats database now includes an internal table of participating observation
types. This allows it to be easily combined with the archive database, should
you choose to do so. The table is automatically created for older stats
databases.

Added rain rate calculation to FineOffsetUSB driver.  Added adaptive polling
option to FineOffsetUSB driver.  Fixed barometric pressure calculation for
FineOffsetUSB driver.

Changed the name of the utilities, so they will be easier to find in /usr/bin:
  weewxd.py          -> weewxd
  runreports.py      -> wee_reports
  config_database.py -> wee_config_database
  config_vp.py       -> wee_config_vantage
  config_fousb.py    -> wee_config_fousb

2.1.1 01/02/13

Fixed bug that shows itself when one of the variables is 'None' when
calculating a trend.

2.1.0 01/02/13

Now supports the Oregon Scientific WMR918/968 series, courtesy of user
William Page. Thanks, William!!

Now supports the Fine Offset series of weather stations, thanks to user
Matthew Wall. Thanks, Matthew!!

Now includes a Redhat init.d script, contributed by Mark Jenks. Thanks,
Mark!!

Added rsync report type as an alternative to the existing FTP report.
Another thanks to William Page!

Fill color for bar charts can now be specified separately from the outline
color, resulting in much more attractive charts. Another thanks to Matthew
Wall!!

Added a tag for trends. The barometer trend can now be returned as
$trend.barometer. Similar syntax for other observation types.

config_vp.py now returns the console version number if available (older
consoles do not offer this).

Hardware dewpoint calculations with the WMR100 seem to be unreliable below
about 20F, so these are now done in software. Thanks to user Mark Jenks for
sleuthing this.

2.0.2 11/23/12

Now allows both the archive and stats data to be held in the same database.

Improved chances of weewx.Archive being reused by allowing optional table
name to be specified.

2.0.1 11/05/12

Fixed problem with reconfiguring databases to a new unit system.

2.0.0 11/04/12

A big release with lots of changes. The two most important are the support
of additional weather hardware, and the support of the MySQL database.

All skin configurations are backwardly compatible, but the configuration
file, weewx.conf, is not. The install utility setup.py will install a fresh
version, which you will then have to edit by hand.

If you have written a custom service, see the upgrade guide on how to port
your service to the new architecture.

Added the ability to generate archive records in software, thus opening the
door for supporting weather stations that do not have a logger.

Support for the Oregon Scientific WMR100, the cheapest weather station I
could find, in order to demonstrate the above!

Added a software weather station simulator.

Introduced weedb, a database-independent Python wrapper around sqlite3 and
MySQLdb, which fixes some of their flaws.

Ported everything to use weedb, and thus MySQL (as well as sqlite)

Internally, the databases can now use either Metric units, or US Customary.
NB: you cannot switch systems in the middle of a database. You have to
stick to one or other other. However, the utility config_database.py does
have a reconfigure option that allows copying the data to a new database,
performing the conversion along the way. See the Customizing Guide.

You can now use "mmHg" as a unit of pressure.

Added new almanac information, such as first and last quarter moons, and
civil twilight.

Changed the engine architecture so it is more event driven. It now uses
callbacks, making it easier to add new event types.

Added utility config_vp.py, for configuring the VantagePro hardware.

Added utility config_database.py, for configuring the databases.

Made it easier to write custom RESTful protocols. Thanks to user Brad, for
the idea and the use case!

The stats type 'squarecount' now contains the number of valid wind
directions that went into calculating 'xsum' and 'ysum'. It used to be the
number of valid wind speeds. Wind direction is now calculated using
'squarecount' (instead of 'count').

Simplified and reduced the memory requirements of the CRC16 calculations.

Improved test suites.

Lots of little nips and tucks here and there, mostly to reduce the coupling
between different modules. In particular, now a service generally gets
configured only using its section of weewx.conf.

I also worked hard at making sure that cursors, connections, files, and
lots of other bits and pieces get properly closed instead of relying on
garbage collection. Hopefully, this will reduce the long-term growth of
memory usage.

1.14.1 07/06/12

Hardened retry strategy for the WeatherLink IP. If the port fails to open
at all, or a socket error occurs, it will thrown an exception (resulting in
a retry in 60 seconds). If a socket returns an incomplete result, it will
continue to retry until everything has been read.

Fixed minor bug that causes the reporting thread to prematurely terminate
if an exception is thrown while doing an FTP.

1.14.0 06/18/12

Added smartphone formatted mobile webpage, contributed by user Torbjörn
Einarsson. If you are doing a fresh install, then these pages will be
generated automatically. If you are doing an upgrade, then see the upgrade
guide on how to have these webpages generated. Thanks, Tobbe!

Three changes suggested by user Charlie Spirakis: o Changed umask in
daemon.py to 0022; o Allow location of process ID file to be specified on
the command line of weewx; o Start script allows daemon to be run as a
specific user. Thanks, Charlie!

Corrected bug in humidity reports to CWOP that shows itself when the
humidity is in the single digits.

Now includes software in CWOP APRS equipment field.

1.13.2 05/02/12

Now allows CWOP stations with prefix 'EW'.

Fixed bug that showed itself in the line color with plots with 3 or more
lines.

Changed debug message when reaching the end of memory in the VP2 to
something slightly less alarming.

1.13.1 03/25/12

Added finer control over the line plots. Can now add optional markers. The
marker_type can be 'none' (the default), 'cross', 'box', 'circle', or 'x'.
Also, line_type can now either be 'solid' (the default) or 'none' (for
scatter plots). Same day I'll add 'dashed', but not now. :-)

Conditionally imports sqlite3. If it does not support the "with" statement,
then imports pysqlite2 as sqlite3.

1.13.0 03/13/12

The binding to the SQL database to be used now happens much later when
running reports. This allows more than one database to be used when running
a report. Extra databases can be specified in the option list for a report.
I use this to display broadband bandwidth information, which was collected
by a separate program. Email me for details on how to do this. Introducing
this feature changed the signature of a few functions. See the upgrade
guide for details.

1.12.4 02/13/12

User Alf Høgemark found an error in the encoding of solar data for CWOP
and sent me a fix. Thanks, Alf!

Now always uses "import sqlite3", resulting in using the version of
pysqlite that comes with Python. This means the install instructions have
been simplified.

Now doesn't choke when using the (rare) Python version of NameMapper used
by Cheetah.

1.12.3 02/09/12

Added start script for FreeBSD, courtesy of user Fabian Abplanalp. Thanks,
Fabian!

Added the ability to respond to a "status" query to the Debian startup
script.

RESTful posts can now recover from more HTTP errors.

Station serial port can now recover from a SerialException error (usually
caused when there is a process competing for the serial port).

Continue to fiddle with the retry logic when reading LOOP data.

1.12.2 01/18/12

Added check for FTP error code '521' to the list of possibilities if a
directory already exists. Thanks to user Clyde!

More complete information when unable to load a module file. Thanks, Jason!

Added a few new unit types to the list of possible target units when using
explicit conversion. Thanks, Antonio!

Discovered and fixed problem caused by the Davis docs giving the wrong
"resend" code (should be decimal 21, not hex 21).

Improved robustness of VantagePro configuration utility.

Fixed problem where an exception gets thrown when changing VP archive
interval.

Simplified some of the logic in the VP2 driver.

1.12.1 11/03/11

Now corrects for rain bucket size if it is something other than the
standard 0.01 inch bucket.

1.12.0 10/29/11

Added the ability to change bucket type, rain year start, and barometer
calibration data in the console using the utility configure.py. Added
option "--info", which queries the console and returns information about
EEPROM settings. Changed configure.py so it can do hardware-specific
configurations, in anticipation of supporting hardware besides the Davis
series.

Reorganized the documentation.

1.11.0 10/06/11

Added support for the Davis WeatherLinkIP. Thanks, Peter Nock and Travis
Pickle!

Added support for older Rev A type archive records.

Added patch from user Dan Haller that sends UV and radiation data to the
WeatherUnderground if available. Thanks, Dan!

Added patch from user Marijn Vriens that allows fallback to the version of
pysqlite that comes with many versions of Python. Thanks, Marijn!

Now does garbage collection after an archive record is obtained and before
the main loop is restarted.

1.10.2 04/14/11

Added RA and declination for the Sun and Moon to the Daily Almanac. Equinox
and solstice are now displayed in chronological order. Same with new and
full moons.

Examples alarm.py and lowBattery.py now include more error checks, allow an
optional 'subject' line to the sent email, and allow a comma separated list
of recipients.

1.10.1 03/30/11

Substitutes US Units if a user does not specify anything (instead of
exception KeyError).

Almanac uses default temperature and pressure if they are 'None'.

Prettied up web page almanac data in the case where pyephem has not been
installed.

Fixed up malformed CSS script weewx.css.

1.10.0 03/29/11

Added extensive almanac information if the optional package 'pyephem' has
been installed

Added a weewx "favorite icon" favicon.ico that displays in your browser
toolbar.

Added a mobile formatted HTML page, courtesy of user Vince Skahan (thanks,
Vince!!).

Tags can now be ended with a unit type to convert to a new unit. For
example, say your pressure group ("group_pressure") has been set to show
inHg. The normal tag notation of "$day.barometer.avg" will show something
like "30.05 inHg". However, the tag "$day.barometer.avg.mbar" will show
"1017.5 mbar".

Added special tag "exists" to test whether an observation type exists.
Example "$year.foo.exists" will return False if there is no type "foo" in
the statistical database.

Added special tag "has_data" to test whether an observation type exists and
has a non-zero number of data points over the aggregation period. For
example, "$year.soilMoist1.has_data" will return "True" if soilMoist1 both
exists in the stats database and contains some data (meaning, you have the
hardware).

Y-axis plot labels (such as "°F") can now be overridden in the plot
configuration section of skin.conf by using option "y_label".

Added executable module "runreports.py" for running report generation only.

Added package "user", which can contain any user extensions. This package
will not get overridden in the upgrade process.

Added the ability to reconfigure the main database, i.e., add or drop data
types. Along the same line, statistical types can also be added or dropped.
Email me for details on how to do this.

Now makes all of the LOOP and archive data available to services. This
includes new keys:

 LOOP data: 'extraAlarm1' 'extraAlarm2' 'extraAlarm3' 'extraAlarm4'
'extraAlarm5' 'extraAlarm6' 'extraAlarm7' 'extraAlarm8' 'forecastIcon'
'forecastRule' 'insideAlarm' 'outsideAlarm1' 'outsideAlarm2' 'rainAlarm'
'soilLeafAlarm1' 'soilLeafAlarm2' 'soilLeafAlarm3' 'soilLeafAlarm4'
'sunrise' 'sunset'

 Archive data: 'forecastRule' 'highOutTemp' 'highRadiation' 'highUV'
'lowOutTemp'

Started a more formal test suite. There are now tests for the report
generators. These are not included in the normal distribution, but can be
retrieved from SourceForge via svn.

1.9.3 02/04/11

Now correctly decodes temperatures from LOOP packets as signed shorts
(rather than unsigned).

Now does a CRC check on LOOP data.

Changed VantagePro.accumulateLoop to make it slightly more robust.

1.9.2 11/20/10

Now catches exception of type OverflowError when calculating celsius
dewpoint. (Despite the documentation indicating otherwise, math.log() can
still throw an OverflowError)

Fixed bug that causes crash in VantagePro.accumulateLoop() during fall DST
transition in certain situations.

VP2 does not store records during the one hour fall DST transition.
Improved logic in dealing with this.

Changed install so that it backs up the ./bin subdirectory, then overwrites
the old one. Also, does not install the ./skins subdirectory at all if one
already exists (thus preserving any user customization).

1.9.1 09/09/10

Now catches exceptions of type httplib.BadStatusLine when doing RESTful
posts.

Added an extra decimal point of precision to dew point reports to the
Weather Underground and PWS.

1.9.0 07/04/10

Added a new service, StdQC, that offers a rudimentary data check.

Corrected error in rain year total if rain year does not start in January.

Moved option max_drift (the max amount of clock drift to tolerate) to
section [Station].

Added check for a bad storm start time.

Added checks for bad dateTime.

Simplified VantagePro module.

1.8.4 06/06/10

Fixed problem that shows itself if weewx starts up at precisely the
beginning of an archive interval. Symptom is max recursion depth exceeded.

Units for UV in LOOP records corrected. Also, introduced new group for UV,
group_uv_index. Thanks to user A. Burriel for this fix!

1.8.3 05/20/10

Problem with configuring archive interval found and fixed by user A.
Burriel (thanks, Antonio!)

1.8.2 05/09/10

Added check to skip calibration for a type that doesn't exist in LOOP or
archive records. This allows windSpeed and windGust to be calibrated
separately.

1.8.1 05/01/10

Ported to Cheetah V2.4.X

1.8.0 04/28/10

Added CWOP support.

Storage of LOOP and archive data into the SQL databases is now just another
service, StdArchive.

Added a calibration service, StdCalibrate, that can correct LOOP and
archive data.

Average console battery voltage is now calculated from LOOP data, and saved
to the archive as 'consBatteryVoltage'.

Transmitter battery status is now ORd together from LOOP data, and saved to
the archive as 'txBatteryStatus'.

Added stack tracebacks for unrecoverable exceptions.

Added a wrapper to the serial port in the VantagePro code. When used in a
Python "with" statement, it automatically releases the serial port if an
exception happens, allowing a more orderly shutdown.

Offered some hints in the documentation on how to automount your VP2 when
using a USB connection.

Corrected error in units. getTargetType() that showed itself with when the
console memory was freshly cleared, then tried to graph something
immediately.

1.7.0 04/15/10

Big update.

Reports now use skins for their "look or feel." Options specific to the
presentation layer have been moved out of the weewx configuration file
'weewx.conf' to a skin configuration file, 'skin.conf'. Other options have
remained behind.

Because the configuration file weewx.conf was split, the installation
script setup.py will NOT merge your old configuration file into the new
one. You will have to reedit weewx.conf to put in your customizations.

FTP is treated as just another report, albeit with an unusual generator.
You can have multiple FTP sessions, each to a different server, or
uploading to or from a different area.

Rewrote the FTP upload package so that it allows more than one FTP session
to be active in the same local directory. This version also does fewer hits
on the server, so it is significantly faster.

The configuration files weewx.conf and skin.conf now expect UTF-8
characters throughout.

The encoding for reports generated from templates can be chosen. By
default, the day, week, month, and year HTML files are encoded using HTML
entities; the NOAA reports encoded using 'strict ascii.' Optionally,
reports can be encoded using UTF-8.

Revamped the template formatting. No longer use class ModelView. Went to a
simpler system built around classes ValueHelper and UnitInfo.

Optional formatting was added to all tags in the templates. There are now
optional endings: 'string': Use specified string for None value.
'formatted': No label. 'format': Format using specified string format.
'nolabel': Format using specified string format; no label. 'raw': return
the underlying data with no string formatting or label.

For the index, week, month, and year template files, added conditional to
not include ISS extended types (UV, radiation, ET) unless they exist.

Added an RSS feed.

Added support for PWSweather.com

Both WeatherUnderground and PWSweather posts are now retried up to 3 times
before giving up.

Now offer a section 'Extras' in the skin configuration file for including
tags added by the user. As an example, the tag radar_url has been moved
into here.

Data files used in reports (such as weewx.css) are copied over to the HTML
directory on program startup.

Included an example of a low-battery alarm.

Rearranged distribution directory structure so that it matches the install
directory structure.

Moved base temperature for heating and cooling degree days into skin.conf.
They now also require a unit.

Now require unit to be specified for 'altitude'.

1.5.0 03/07/10

Added support for other units besides the U.S. Customary. Plots and HTML
reports can be prepared using any arbitrary combination of units. For
example, pressure could be in millibars, while everything else is in U.S.
Customary.

Because the configuration file weewx.conf changed significantly, the
installation script setup.py will NOT merge your old configuration file
into the new one. You will have to reedit weewx.conf to put in your
customizations.

Added an exception handler for exception OSError, which is typically thrown
when another piece of software attempts to access the same device port.
Weewx catches the exception, waits 10 seconds, then starts again from the
top.

1.4.0 02/22/10

Changed the architecture of stats.py to one that uses very late binding.
The SQL statements are not run until template evaluation. This reduces the
amount of memory required (by about 1/2), reduces memory fragmentation, as
well as greatly simplifying the code (file stats.py shed over 150 lines of
non-test code). Execution time is slightly slower for NOAA file generation,
slightly faster for HTML file generation, the same for image generation,
although your actual results will depend on your disk speed.

Now possible to tell weewx to reread the configuration file without
stopping it. Send signal HUP to the process.

Added option week_start, for specifying which day a calendar week starts
on. Default is 6 (Sunday).

Fixed reporting bug when the reporting time falls on a calendar month or
year boundary.

1.3.4 02/08/10

Fixed problem when plotting data where all data points are bad (None).

1.3.3 01/10/10

Fixed reporting bug that shows itself if rain year does not start in
January.

1.3.2 12/26/09

LOOP data added to stats database.

1.3.1 12/22/09

Added a call to syslog.openlog() that inadvertently got left out when
switching to the engine driven architecture.

1.3.0 12/21/09

Moved to a very different architecture to drive weewx. Consists of an
engine, that manages a list of 'services.' At key events, each service is
given a chance to participate. Services are easy to add, to allow easy
customization. An example is offered of an 'alarm' service.

Checking the clock of the weather station for drift is now a service, so
the option clock_check was moved from the station specific [VantagePro]
section to the more general [Station] section.

Added an example service 'MyAlarm', which sends out an email should the
outside temperature drop below 40 degrees.

In a similar manner, all generated files, images, and reports are the
product of a report engine, which can run any number of reports. New
reports are easily added.

Moved the compass rose used in progressive vector plots into the interior
of the plot.

Install now deletes public_html/#upstream.last, thus forcing all files to
be uploaded to the web server at the next opportunity.

1.2.0 11/22/09

Added progressive vector plots for wind data.

Improved axis scaling. The automatic axis scaling routine now does a better
job for ranges less than 1.0. The user can also hardwire in min and max
values, as well as specify a minimum increment, through parameter 'yscale'
in section [Images] in the configuration file.

Now allows the same SQL type to be used more than once in a plot. This
allows, say, instantaneous and average wind speed to be shown in the same
plot.

Rain year is now parameterized in file templates/year.tmpl (instead of
being hardwired in).

Now does LOOP caching by default.

When doing backfilling to the stats database, configure now creates the
stats database if it doesn't already exist.

setup.py now more robust to upgrading the FTP and Wunderground sections

1.1.0 11/14/09

Added the ability to cache LOOP data. This can dramatically reduce the
number of writes to the stats database, reducing wear on solid-state disk
stores.

Introduced module weewx.mainloop. Introduced class weewx.mainloop.MainLoop
This class offers many opportunities to customize weewx through
subclassing, then overriding an appropriate member function.

Refactored module weewx.wunderground so it more closely resembles the
(better) logic in wunderfixer.

setup.py no longer installs a daemon startup script to /etc/init.d. It must
now be done by hand.

setup.py now uses the 'home' value in setup.cfg to set WEEWX_ROOT in
weewx.conf and in the daemon start up scripts

Now uses FTP passive mode by default.

1.0.1 11/09/09

Fixed bug that prevented backfilling the stats database after modifying the
main archive.

1.0.0 10/26/09

Took the module weewx.factory back out, as it was too complicated and hard
to understand.

Added support for generating NOAA monthly and yearly reports. Completely
rewrote the filegenerator.py module, to allow easy subclassing and
specialization.

Completely rewrote the stats.py module. All aggregate quantities are now
calculated dynamically.

Labels for HTML generation are now held separately from labels used for
image generation. This allows entities such as '&deg;' to be used for the
former.

LOOP mode now requests only 200 LOOP records (instead of the old 2000). It
then renews the request should it run out. This was to get around an
(undocumented) limitation in the VP2 that limits the number of LOOP records
that can be requested to something like 220. This was a problem when
supporting VP2s that use long archive intervals.

Cut down the amount of computing that went on before the processing thread
was spawned, thus allowing the main thread to get back into LOOP mode more
quickly.

Added type 'rainRate' to the types decoded from a Davis archive record. For
some reason it was left out.

Added retries when doing FTP uploads. It will now attempt the upload
several times before giving up.

Much more extensive DEBUG analysis.

Nipped and tucked here and there, trying to simplify.

0.6.5 10/11/09

Ported to Cheetah V2.2.X. Mostly, this is making sure that all strings that
cannot be converted with the 'ascii' codec are converted to Unicode first
before feeding to Cheetah.

0.6.4 09/22/09

Fixed an error in the calculation of heat index.

0.6.3 08/25/09

FTP transfers now default to ACTIVE mode, but a configuration file option
allows PASSIVE mode. This was necessary to support Microsoft FTP servers.

0.6.2 08/01/09

Exception handling in weewx/ftpdata.py used socket.error but failed to
declare it. Added 'import socket' to fix.

Added more complete check for unused pages in weewx/VantagePro.py. Now the
entire record must be filled with 0xff, not just the time field. This fixes
a bug where certain time stamps could look like unused records.

0.6.1 06/22/09

Fixed minor ftp bug.

0.6.0 05/20/09

Changed the file, imaging, ftping functions into objects, so they can be
more easily specialized by the user.

Introduced a StationData object.

Introduced module weewx.factory that produces these things, so the user has
a place to inject his/her new types.

0.5.1 05/13/09

1. Weather Underground thread now run as daemon thread, allowing the
program to exit even if it is running.

2. WU queue now hold an instance of archive and the time to be published,
rather than a record. This allows dailyrain to be published as well.

3. WU date is now given in the format "2009-05-13+12%3A35%3A00" rather than
"2009-05-13 12:35:00". Seems to be more reliable. But, maybe I'm imagining
things...
<|MERGE_RESOLUTION|>--- conflicted
+++ resolved
@@ -1,11 +1,11 @@
 weewx change history
 --------------------
 
-<<<<<<< HEAD
 3.0.0 XX/XX/XX
 
 Removed the no longer needed serviced StdRESTful, obsolete since V2.6
-=======
+
+
 X.X.X XX/XX/XX
 
 Made the ftpupload algorithm a little more robust to corruption of the
@@ -20,7 +20,6 @@
 Now catches database exceptions raised during commits, converting them to
 weedb exceptions. Weewx catches these, allowing the program to keep going, even
 in the face of most database errors.
->>>>>>> 204194a3
 
 
 2.7.0 10/11/14
