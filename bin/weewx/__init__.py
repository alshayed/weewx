--- conflicted
+++ resolved
@@ -8,11 +8,7 @@
 """Package weewx, containing modules specific to the weewx runtime engine."""
 import time
 
-<<<<<<< HEAD
-__version__="2.5.1"
-=======
 __version__="2.6.0a4"
->>>>>>> 40a1732b
 
 # Holds the program launch time in unix epoch seconds:
 # Useful for calculating 'uptime.'
