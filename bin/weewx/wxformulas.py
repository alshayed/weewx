--- conflicted
+++ resolved
@@ -1,14 +1,9 @@
-<<<<<<< HEAD
-# Copyright (c) 2010-2014 Tom Keffer <tkeffer@gmail.com>
-# $Id$
-=======
 #
 #    Copyright (c) 2009-2014 Tom Keffer <tkeffer@gmail.com>
 #
 #    See the file LICENSE.txt for your full rights.
 #
-# $Id: wxformulas.py 1561 2013-10-21 15:51:51Z tkeffer $
->>>>>>> 40a1732b
+# $Id$
 """Various weather related formulas and utilities."""
 
 import math
@@ -160,19 +155,11 @@
         return None
     return weewx.uwxutils.TWxUtilsUS.StationToAltimeter(SP_inHg, Z_foot,
                                                         algorithm=algorithm)
-<<<<<<< HEAD
 
 def altimeter_pressure_Metric(SP_mbar, Z_meter, algorithm='aaASOS'):
     """Convert from (uncorrected) station pressure to altitude-corrected
     pressure.
 
-=======
-
-def altimeter_pressure_Metric(SP_mbar, Z_meter, algorithm='aaASOS'):
-    """Convert from (uncorrected) station pressure to altitude-corrected
-    pressure.
-
->>>>>>> 40a1732b
     Examples:
     >>> print "%.1f" % altimeter_pressure_Metric(948.08, 0.0)
     948.2
@@ -189,7 +176,6 @@
 def _etterm(elev_meter, t_C):
     """Calculate elevation/temperature term for sea level calculation."""
     if elev_meter is None or t_C is None:
-<<<<<<< HEAD
         return None
     t_K = t_C + 273.15
     return math.exp( - elev_meter / (t_K * 29.263))
@@ -210,28 +196,6 @@
     pt = _etterm(elev_meter, t_C)
     if sp_mbar is None or pt is None:
         return None
-=======
-        return None
-    t_K = t_C + 273.15
-    return math.exp( - elev_meter / (t_K * 29.263))
-
-def sealevel_pressure_Metric(sp_mbar, elev_meter, t_C):
-    """Convert station pressure to sea level pressure.  This implementation
-    was copied from wview.
-
-    sp_mbar - station pressure in millibars
-
-    elev_meter - station elevation in meters
-
-    t_C - temperature in degrees Celsius
-
-    bp - sea level pressure (barometer) in millibars
-    """
-
-    pt = _etterm(elev_meter, t_C)
-    if sp_mbar is None or pt is None:
-        return None
->>>>>>> 40a1732b
     bp_mbar = sp_mbar / pt if pt != 0 else 0
     return bp_mbar
 
